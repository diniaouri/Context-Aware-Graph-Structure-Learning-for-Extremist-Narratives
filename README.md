--- conflicted
+++ resolved
@@ -99,11 +99,7 @@
    To run the analysis, choose the functions you want to run by modifying new_graph_eval.py:
 
    ```
-<<<<<<< HEAD
    python new_graph_eval.py
-   ```
-=======
-   python graph_eval.py
    ```
 
 
@@ -123,5 +119,4 @@
 
 ## Presentation
 
-https://docs.google.com/presentation/d/1-x08BoN2pvqaBrN1R_wAmzSJ4UV5NYGVvJUmaMGe7Gg/edit?usp=sharing
->>>>>>> 163937e5
+https://docs.google.com/presentation/d/1-x08BoN2pvqaBrN1R_wAmzSJ4UV5NYGVvJUmaMGe7Gg/edit?usp=sharing